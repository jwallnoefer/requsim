--- conflicted
+++ resolved
@@ -298,35 +298,19 @@
         Time at which the event will be resolved.
     pairs : list of Pairs
         The left pair and the right pair.
-<<<<<<< HEAD
     station : Station
         The station where the entanglement swapping is performed.
-    error_func : callable or None [Deprecated, use station.BSM_noise_model instead.]
-        A four-qubit map. Careful: This overwrites any noise behavior set by
-        station. Default: None
-=======
->>>>>>> d49b292a
 
     Attributes
     ----------
     pairs
-<<<<<<< HEAD
     station
-    error_func
 
     """
 
-    def __init__(self, time, pairs, station, error_func=None):
+    def __init__(self, time, pairs, station):
         self.pairs = pairs
         self.station = station
-        self.error_func = error_func  # currently a four-qubit channel, would be nicer as two-qubit channel that gets applied to the right qubits
-=======
-
-    """
-
-    def __init__(self, time, pairs):
-        self.pairs = pairs
->>>>>>> d49b292a
         super(EntanglementSwappingEvent, self).__init__(
             time=time,
             required_objects=self.pairs
